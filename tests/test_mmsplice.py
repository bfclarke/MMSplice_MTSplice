--- conflicted
+++ resolved
@@ -5,10 +5,6 @@
 from mmsplice.vcf_dataloader import SplicingVCFDataloader
 from mmsplice.exon_dataloader import ExonDataset
 from mmsplice import predict_all_table
-<<<<<<< HEAD
-=======
-
->>>>>>> 8c878267
 from conftest import gtf_file, fasta_file, variants, exon_file
 
 
@@ -34,7 +30,6 @@
     assert len(df['delta_logit_psi']) == len(variants) - 1
 
 
-<<<<<<< HEAD
 def test_predict_all_table_tissue_specific(vcf_path):
     model = MMSplice()
     dl = SplicingVCFDataloader(
@@ -44,8 +39,6 @@
     assert df.shape[1] == 7 + 10 + 56
 
 
-=======
->>>>>>> 8c878267
 def test_predict_all_table_exon_dataloader(vcf_path):
     model = MMSplice()
     df_exons = pd.read_csv(exon_file)
@@ -56,8 +49,7 @@
     assert len(df['delta_logit_psi']) == df_exons.shape[0]
 
 
-<<<<<<< HEAD
-def test_predict_all_table_tissue_specific_exon_dataloader(vcf_path):
+def test_predict_all_table_tissue_specific_exon_dataloader():
     model = MMSplice()
     df_exons = pd.read_csv(exon_file)
     dl = ExonDataset(exon_file, fasta_file, tissue_specific=True)
@@ -67,8 +59,6 @@
     assert df.shape[1] == 3 + 10 + 56
 
 
-=======
->>>>>>> 8c878267
 def test_exon_model_masking():
     model = MMSplice()
 
